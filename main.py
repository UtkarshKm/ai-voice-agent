--- conflicted
+++ resolved
@@ -141,14 +141,9 @@
                         response = await websocket.recv()
                         data = json.loads(response)
                         if "audio" in data and data["audio"]:
-<<<<<<< HEAD
                             # As requested, print the base64 encoded audio to the console
                             # print(f"Received audio chunk (base64): {data['audio']}")
                             print(f"Received audio chunk (base64)")
-=======
-                            # Collect the audio chunks instead of printing immediately
-                            audio_chunks.append(data["audio"])
->>>>>>> 0eb26f3b
                         if data.get("final", False):
                             logger.info("Received final audio packet from Murf.")
                             break
